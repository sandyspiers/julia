--- conflicted
+++ resolved
@@ -1872,12 +1872,8 @@
     something(Base.ScopedValues.get(TESTSET_DEPTH))
 end
 
-<<<<<<< HEAD
-
-_args_and_call(args...; kwargs...) = (args[1:end-1], kwargs, args[end](args[1:end-1]...; kwargs...))
-=======
+                                                                                                  
 _args_and_call((args..., f)...; kwargs...) = (args, kwargs, f(args...; kwargs...))
->>>>>>> 0fade450
 _materialize_broadcasted(f, args...) = Broadcast.materialize(Broadcast.broadcasted(f, args...))
 
 """
