# This file is a part of Julia. License is MIT: https://julialang.org/license

# tests for codegen and optimizations

const opt_level = Base.JLOptions().opt_level
const coverage = (Base.JLOptions().code_coverage > 0) || (Base.JLOptions().malloc_log > 0)
const Iptr = sizeof(Int) == 8 ? "i64" : "i32"

# `_dump_function` might be more efficient but it doesn't really matter here...
get_llvm(f::ANY, t::ANY, strip_ir_metadata=true, dump_module=false) =
    sprint(code_llvm, f, t, strip_ir_metadata, dump_module)

if opt_level > 0
    # Make sure getptls call is removed at IR level with optimization on
    @test !contains(get_llvm(identity, Tuple{String}), " call ")
end

jl_string_ptr(s::String) = ccall(:jl_string_ptr, Ptr{UInt8}, (Any,), s)
core_sizeof(o) = Core.sizeof(o)
function test_loads_no_call(ir, load_types)
    in_function = false
    load_idx = 1
    for line in eachline(IOBuffer(ir))
        if !in_function
            if startswith(line, "define ")
                in_function = true
            end
            continue
        end
        @test !contains(line, " call ")
        load_split = split(line, " load ", limit=2)
        if !coverage && length(load_split) >= 2
            @test load_idx <= length(load_types)
            if load_idx <= length(load_types)
                @test startswith(load_split[2], "$(load_types[load_idx]),")
            end
            load_idx += 1
        end
        if startswith(line, "}")
            break
        end
    end
    if !coverage
        @test load_idx == length(load_types) + 1
    end
end

# This function tests if functions are output when compiled if jl_dump_compiles is enabled.
# Have to go through pains with recursive function (eval probably not required) to make sure
# that inlining won't happen.
function test_jl_dump_compiles()
    tfile = tempname()
    io = open(tfile, "w")
    ccall(:jl_dump_compiles, Void, (Ptr{Void},), io.handle)
    eval(@noinline function test_jl_dump_compiles_internal(x)
        if x > 0
            test_jl_dump_compiles_internal(x-1)
        end
        end)
    test_jl_dump_compiles_internal(1)
    ccall(:jl_dump_compiles, Void, (Ptr{Void},), C_NULL)
    close(io)
    tstats = stat(tfile)
    tempty = tstats.size == 0
    rm(tfile)
    @test tempty == false
end

# This function tests if a toplevel thunk is output if jl_dump_compiles is enabled.
# The eval statement creates the toplevel thunk.
function test_jl_dump_compiles_toplevel_thunks()
    tfile = tempname()
    io = open(tfile, "w")
    ccall(:jl_dump_compiles, Void, (Ptr{Void},), io.handle)
    eval(expand(Main, :(for i in 1:10 end)))
    ccall(:jl_dump_compiles, Void, (Ptr{Void},), C_NULL)
    close(io)
    tstats = stat(tfile)
    tempty = tstats.size == 0
    rm(tfile)
    @test tempty == true
end

if opt_level > 0
    # Make sure `jl_string_ptr` is inlined
    @test !contains(get_llvm(jl_string_ptr, Tuple{String}), " call ")
    s = "aaa"
    @test jl_string_ptr(s) == pointer_from_objref(s) + sizeof(Int)
    # String
    test_loads_no_call(get_llvm(core_sizeof, Tuple{String}), [Iptr])
    # String
    test_loads_no_call(get_llvm(core_sizeof, Tuple{SimpleVector}), [Iptr])
    # Array
    test_loads_no_call(get_llvm(core_sizeof, Tuple{Vector{Int}}), [Iptr])
    # As long as the eltype is known we don't need to load the elsize
    test_loads_no_call(get_llvm(core_sizeof, Tuple{Array{Any}}), [Iptr])
    # Check that we load the elsize
    test_loads_no_call(get_llvm(core_sizeof, Tuple{Vector}), [Iptr, "i16"])
<<<<<<< HEAD
end

@test !contains(get_llvm(isequal, Tuple{Nullable{BigFloat}, Nullable{BigFloat}}), "%gcframe")
=======

    test_jl_dump_compiles()
    test_jl_dump_compiles_toplevel_thunks()
end
>>>>>>> dd5f4231
<|MERGE_RESOLUTION|>--- conflicted
+++ resolved
@@ -96,13 +96,9 @@
     test_loads_no_call(get_llvm(core_sizeof, Tuple{Array{Any}}), [Iptr])
     # Check that we load the elsize
     test_loads_no_call(get_llvm(core_sizeof, Tuple{Vector}), [Iptr, "i16"])
-<<<<<<< HEAD
-end
-
-@test !contains(get_llvm(isequal, Tuple{Nullable{BigFloat}, Nullable{BigFloat}}), "%gcframe")
-=======
 
     test_jl_dump_compiles()
     test_jl_dump_compiles_toplevel_thunks()
 end
->>>>>>> dd5f4231
+
+@test !contains(get_llvm(isequal, Tuple{Nullable{BigFloat}, Nullable{BigFloat}}), "%gcframe")