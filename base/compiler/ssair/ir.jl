--- conflicted
+++ resolved
@@ -555,20 +555,7 @@
     end
 end
 
-<<<<<<< HEAD
-"""
-    insert_node!(ir::IRCode, postion::Int, type, statement, [attach_after=false])
-
-Insert a `statement` that results in a value of given `type` before/after
-`postion` if `attach_after` is `false`/ `true`. If called with the same
-`position` multiple times with `attach_after=false`, the order of the calls
-is reflected to the order of the statements that appear in the resulting IR.
-"""
-function insert_node!(ir::IRCode, pos::Int, @nospecialize(typ), @nospecialize(val), attach_after::Bool=false)
-    line = ir.stmts[pos][:line]
-=======
 function insert_node!(ir::IRCode, pos::Int, inst::NewInstruction, attach_after::Bool=false)
->>>>>>> fc024584
     node = add!(ir.new_nodes, pos, attach_after)
     node[:line] = something(inst.line, ir.stmts[pos][:line])
     flag = inst.flag
