--- conflicted
+++ resolved
@@ -463,15 +463,10 @@
 end
 
 
-<<<<<<< HEAD
-_show_nonempty(io::IO, X::AbstractArray, prefix::String, need_parens::Bool) =
+function _show_nonempty(io::IO, X::AbstractArray, prefix::String, need_parens::Bool)
+    print(io, prefix)
     show_nd(io, X, (io, slice) -> _show_nonempty(io, inferencebarrier(slice), prefix, false, true, axes(slice)), false)
-=======
-function _show_nonempty(io::IO, X::AbstractArray, prefix::String)
-    print(io, prefix)
-    show_nd(io, X, (io, slice) -> _show_nonempty(io, inferencebarrier(slice), prefix, true, axes(slice)), false)
-end
->>>>>>> 196956dd
+end
 
 # a specific call path is used to show vectors (show_vector)
 _show_nonempty(::IO, ::AbstractVector, ::String) =
